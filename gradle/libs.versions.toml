[versions]
agp = "8.12.1"
kotlin = "2.2.10"
kotlinx-coroutines = "1.10.2"
android-minSdk = "24"
android-compileSdk = "35"
kotlinxSerializationJson = "1.9.0"
ktorClientCore = "3.2.3"
ktorClientPlugins = "3.1.1"
logbackClassic = "1.5.18"
<<<<<<< HEAD
kotlinxIo = "0.7.0"
kotlinxCli = "0.3.6"
=======
kotlinxIo = "0.8.0"
kotlinxCli = "0.3.5"
>>>>>>> 5ac0bca1
nexus-publish = "2.0.0"
testng = "7.10.2"
binaryCompatibility = "0.18.1"
moduleGraphSouza = "0.12.1"

[libraries]
kotlinx-coroutines = { group = "org.jetbrains.kotlinx", name = "kotlinx-coroutines-core", version.ref = "kotlinx-coroutines" }
kotlin-test = { module = "org.jetbrains.kotlin:kotlin-test", version.ref = "kotlin" }
kotlinx-coroutines-core-jvm = { module = "org.jetbrains.kotlinx:kotlinx-coroutines-core-jvm", version.ref = "kotlinxSerializationJson" }
kotlinx-serialization-json = { module = "org.jetbrains.kotlinx:kotlinx-serialization-json", version.ref = "kotlinxSerializationJson" }
ktor-client-cio = { module = "io.ktor:ktor-client-cio", version.ref = "ktorClientCore" }
ktor-client-content-negotiation = { module = "io.ktor:ktor-client-content-negotiation", version.ref = "ktorClientCore" }
ktor-client-core = { module = "io.ktor:ktor-client-core", version.ref = "ktorClientCore" }
ktor-client-logging = { module = "io.ktor:ktor-client-logging", version.ref = "ktorClientCore" }
ktor-client-plugins = { module = "io.ktor:ktor-client-plugins", version.ref = "ktorClientPlugins" }
logback-classic = { module = "ch.qos.logback:logback-classic", version.ref = "logbackClassic" }
kotlinx-io-core = { module = "org.jetbrains.kotlinx:kotlinx-io-core", version.ref = "kotlinxIo" }
kotlinx-cli = { module = "org.jetbrains.kotlinx:kotlinx-cli", version.ref = "kotlinxCli" }

[plugins]
androidLibrary = { id = "com.android.library", version.ref = "agp" }
kotlinMultiplatform = { id = "org.jetbrains.kotlin.multiplatform", version.ref = "kotlin" }
jetbrainsKotlinJvm = { id = "org.jetbrains.kotlin.jvm", version.ref = "kotlin" }
kotlinSerialization = { id = "org.jetbrains.kotlin.plugin.serialization", version.ref = "kotlin" }
binaryCompatibility = { id = "org.jetbrains.kotlinx.binary-compatibility-validator", version.ref = "binaryCompatibility" }
modulegraph-souza = { id = "dev.iurysouza.modulegraph", version.ref = "moduleGraphSouza" }
vanniktech-mavenPublish = { id = "com.vanniktech.maven.publish", version = "0.34.0" }<|MERGE_RESOLUTION|>--- conflicted
+++ resolved
@@ -8,13 +8,8 @@
 ktorClientCore = "3.2.3"
 ktorClientPlugins = "3.1.1"
 logbackClassic = "1.5.18"
-<<<<<<< HEAD
-kotlinxIo = "0.7.0"
+kotlinxIo = "0.8.0"
 kotlinxCli = "0.3.6"
-=======
-kotlinxIo = "0.8.0"
-kotlinxCli = "0.3.5"
->>>>>>> 5ac0bca1
 nexus-publish = "2.0.0"
 testng = "7.10.2"
 binaryCompatibility = "0.18.1"
