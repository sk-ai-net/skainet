[versions]
<<<<<<< HEAD
agp = "8.10.0"
kotlin = "2.1.21"
=======
agp = "8.11.0"
kotlin = "2.2.0"
>>>>>>> 2ab561bd
kotlinx-coroutines = "1.10.2"
android-minSdk = "24"
android-compileSdk = "35"
kotlinxSerializationJson = "1.8.1"
<<<<<<< HEAD
ktorClientCore = "3.1.3"
ktorClientPlugins = "3.1.1"
logbackClassic = "1.5.18"
binaryCompatibility = "0.17.0"
moduleGraphSouza = "0.12.0"
kotlinxIo = "0.7.0"
kotlinxCli = "0.3.5"
=======
nexus-publish = "2.0.0"
testng = "7.10.2"
binaryCompatibility = "0.18.0"
moduleGraphSouza = "0.12.0"
kotlinxIo = "0.8.0"
>>>>>>> 2ab561bd

[libraries]
kotlinx-coroutines = { group = "org.jetbrains.kotlinx", name = "kotlinx-coroutines-core", version.ref = "kotlinx-coroutines" }
kotlin-test = { module = "org.jetbrains.kotlin:kotlin-test", version.ref = "kotlin" }
kotlinx-coroutines-core-jvm = { module = "org.jetbrains.kotlinx:kotlinx-coroutines-core-jvm", version.ref = "kotlinxSerializationJson" }
kotlinx-serialization-json = { module = "org.jetbrains.kotlinx:kotlinx-serialization-json", version.ref = "kotlinxSerializationJson" }
ktor-client-cio = { module = "io.ktor:ktor-client-cio", version.ref = "ktorClientCore" }
ktor-client-content-negotiation = { module = "io.ktor:ktor-client-content-negotiation", version.ref = "ktorClientCore" }
ktor-client-core = { module = "io.ktor:ktor-client-core", version.ref = "ktorClientCore" }
ktor-client-logging = { module = "io.ktor:ktor-client-logging", version.ref = "ktorClientCore" }
ktor-client-plugins = { module = "io.ktor:ktor-client-plugins", version.ref = "ktorClientPlugins" }
logback-classic = { module = "ch.qos.logback:logback-classic", version.ref = "logbackClassic" }
kotlinx-io-core = { module = "org.jetbrains.kotlinx:kotlinx-io-core", version.ref = "kotlinxIo" }
kotlinx-cli = { module = "org.jetbrains.kotlinx:kotlinx-cli", version.ref = "kotlinxCli" }

[plugins]
androidLibrary = { id = "com.android.library", version.ref = "agp" }
kotlinMultiplatform = { id = "org.jetbrains.kotlin.multiplatform", version.ref = "kotlin" }
jetbrainsKotlinJvm = { id = "org.jetbrains.kotlin.jvm", version.ref = "kotlin" }
kotlinSerialization = { id = "org.jetbrains.kotlin.plugin.serialization", version.ref = "kotlin" }
binaryCompatibility = { id = "org.jetbrains.kotlinx.binary-compatibility-validator", version.ref = "binaryCompatibility" }
modulegraph-souza = { id = "dev.iurysouza.modulegraph", version.ref = "moduleGraphSouza" }
vanniktech-mavenPublish = { id = "com.vanniktech.maven.publish", version = "0.33.0" }<|MERGE_RESOLUTION|>--- conflicted
+++ resolved
@@ -1,30 +1,19 @@
 [versions]
-<<<<<<< HEAD
-agp = "8.10.0"
-kotlin = "2.1.21"
-=======
 agp = "8.11.0"
 kotlin = "2.2.0"
->>>>>>> 2ab561bd
 kotlinx-coroutines = "1.10.2"
 android-minSdk = "24"
 android-compileSdk = "35"
 kotlinxSerializationJson = "1.8.1"
-<<<<<<< HEAD
 ktorClientCore = "3.1.3"
 ktorClientPlugins = "3.1.1"
 logbackClassic = "1.5.18"
-binaryCompatibility = "0.17.0"
-moduleGraphSouza = "0.12.0"
 kotlinxIo = "0.7.0"
 kotlinxCli = "0.3.5"
-=======
 nexus-publish = "2.0.0"
 testng = "7.10.2"
 binaryCompatibility = "0.18.0"
 moduleGraphSouza = "0.12.0"
-kotlinxIo = "0.8.0"
->>>>>>> 2ab561bd
 
 [libraries]
 kotlinx-coroutines = { group = "org.jetbrains.kotlinx", name = "kotlinx-coroutines-core", version.ref = "kotlinx-coroutines" }
