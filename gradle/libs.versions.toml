--- conflicted
+++ resolved
@@ -4,13 +4,8 @@
 kotlinx-coroutines = "1.10.2"
 android-minSdk = "24"
 android-compileSdk = "35"
-<<<<<<< HEAD
 kotlinxSerializationJson = "1.9.0"
-ktorClientCore = "3.1.3"
-=======
-kotlinxSerializationJson = "1.8.1"
 ktorClientCore = "3.2.3"
->>>>>>> b9061ba2
 ktorClientPlugins = "3.1.1"
 logbackClassic = "1.5.18"
 kotlinxIo = "0.8.0"
